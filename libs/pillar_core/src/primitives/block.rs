--- conflicted
+++ resolved
@@ -24,32 +24,8 @@
     pub header: BlockHeader,
     // hash is the sha3_256 hash of the block header - is none if it hasnt been mined
     pub hash: Option<StdByteArray>,
-<<<<<<< HEAD
     // transactions is a vector of transactions in this block
     pub transactions: Vec<Transaction>
-=======
-    // the merkle tree
-    #[serde(skip)]
-    pub merkle_tree: MerkleTree,
-}
-
-impl<'de> Deserialize<'de> for Block {
-    fn deserialize<D>(deserializer: D) -> Result<Self, D::Error> where D: Deserializer<'de>,
-    {
-        #[derive(Deserialize)]
-        struct PartialBlock {
-            // header is the header of the block
-            pub header: BlockHeader,
-            // transactions is a vector of transactions in this block
-            pub transactions: Vec<Transaction>,
-            // hash is the sha3_256 hash of the block header - is none if it hasnt been mined
-            pub _hash: Option<StdByteArray>,
-        }
-
-        let helper = PartialBlock::deserialize(deserializer)?;
-        Ok(Block::new_from_header_and_transactions(helper.header, helper.transactions, &mut DefaultHash::new()))
-    }
->>>>>>> a60abbf4
 }
 
 #[serde_as]
@@ -168,21 +144,12 @@
 #[repr(C)]
 /// Header completion exists so that the alignment of the fields uses minimal padding
 pub struct HeaderCompletion {
-<<<<<<< HEAD
     // the address of the miner is the sha3_256 hash of the miner address
     pub miner_address: StdByteArray,
     // the root hash of the global state after this block
     pub state_root: StdByteArray,
     // difficulty target of the block
     pub difficulty_target: NonZeroU64,
-=======
-    // the root hash of the global state after this block
-    pub state_root: StdByteArray,
-    // the address of the miner is the sha3_256 hash of the miner address
-    pub miner_address: StdByteArray,
-    // difficulty target of the block
-    pub difficulty_target: u64,
->>>>>>> a60abbf4
 }
 
 #[derive(Debug, Serialize, Deserialize, PartialEq, Clone, Copy, Eq, Default)]
@@ -199,15 +166,9 @@
     // the depth is a depth of the block in the chain
     pub depth: u64,
     // version of the protocol used in this block
-<<<<<<< HEAD
     pub version: u16, 
     // phantum pad
     _pad: [u8; 4],
-=======
-    pub version: u16, // note 4 bytes padding after this
-    // state_root is the root hash of the global state after this block
-    pub completion: Option<HeaderCompletion>, 
->>>>>>> a60abbf4
     // tail is the tail of the block which can contain stamps
     pub tail: BlockTail,
     // state_root is the root hash of the global state after this block
@@ -252,11 +213,7 @@
         let completion = if state_root.is_some() {Some(HeaderCompletion {
             state_root: state_root.unwrap_or([0; 32]),
             miner_address: miner_address.unwrap_or([0; 32]),
-<<<<<<< HEAD
             difficulty_target: difficulty_target.unwrap_or(MIN_DIFFICULTY),
-=======
-            difficulty_target: difficulty_target.unwrap_or(0),
->>>>>>> a60abbf4
         })} else{
             None
         };
@@ -267,10 +224,7 @@
             timestamp,
             depth,
             tail,
-<<<<<<< HEAD
             _pad: [0; 4],
-=======
->>>>>>> a60abbf4
             completion,
             version: version.to_u16()
         }
@@ -299,13 +253,8 @@
         if expected_hash != self.hash(hasher).unwrap() {
             return Err(BlockValidationError::HashMismatch(expected_hash, self.hash(hasher).unwrap()));
         }
-<<<<<<< HEAD
         if !is_valid_hash(self.completion.unwrap().difficulty_target.get(), &self.hash(hasher).unwrap()) {
             return Err(BlockValidationError::DifficultyMismatch(self.completion.unwrap().difficulty_target.get(), *self));
-=======
-        if !is_valid_hash(self.completion.unwrap().difficulty_target, &self.hash(hasher).unwrap()) {
-            return Err(BlockValidationError::DifficultyMismatch(self.completion.unwrap().difficulty_target, *self));
->>>>>>> a60abbf4
         }
         // check that all the signatures work in the tail
         let tail = &mut self.tail.clone();
@@ -359,29 +308,15 @@
                 "Miner address is not set"
             ));
         }
-<<<<<<< HEAD
         hash_function.update(self.version.to_le_bytes());
-=======
-        hash_function.update(self.previous_hash);
-        hash_function.update(self.merkle_root);
-        hash_function.update(self.completion.unwrap().miner_address);
-        hash_function.update(self.completion.unwrap().state_root);
->>>>>>> a60abbf4
         hash_function.update(self.nonce.to_le_bytes());
         hash_function.update(self.depth.to_le_bytes());
-<<<<<<< HEAD
         hash_function.update(self.timestamp.to_le_bytes());
         hash_function.update(self.completion.unwrap().miner_address);
         hash_function.update(self.completion.unwrap().state_root);
         hash_function.update(self.completion.unwrap().difficulty_target.get().to_le_bytes());
         hash_function.update(self.merkle_root);
         hash_function.update(self.previous_hash);
-        
-=======
-        hash_function.update(self.completion.unwrap().difficulty_target.to_le_bytes());
-        hash_function.update(self.version.to_le_bytes());
-
->>>>>>> a60abbf4
         for i in 0..N_TRANSMISSION_SIGNATURES {
             hash_function.update(self.tail.stamps[i].signature);
             hash_function.update(self.tail.stamps[i].address);
@@ -428,10 +363,6 @@
         transactions: Vec<Transaction>,
         hasher: &mut impl HashFunction
     ) -> Self {
-<<<<<<< HEAD
-=======
-        let merkle_tree = generate_tree(transactions.iter().collect(), hasher).unwrap();
->>>>>>> a60abbf4
         let hash = header.hash(hasher);
         Block {
             header,
