use pillar_crypto::{proofs::MerkleProof, types::StdByteArray};
use serde::{Deserialize, Serialize};
use tokio::{io::AsyncReadExt, net::TcpStream};

use crate::{accounting::account::TransactionStub, blockchain::{chain::Chain, chain_shard::ChainShard}, nodes::peer::Peer, primitives::{block::{Block, BlockHeader}, messages::Message, transaction::{Transaction, TransactionFilter}}};

pub trait PillarSerialize : Serialize + for<'a> Deserialize<'a> + Sized {
    fn serialize_pillar(&self) -> Result<Vec<u8>, std::io::Error> {
        let encoded = bincode::serialize(&self)
            .map_err(std::io::Error::other)?;
        Ok(encoded)
    }

    fn deserialize_pillar(data: &[u8]) -> Result<Self, std::io::Error> {
        let decoded = bincode::deserialize::<Self>(data)
            .map_err(std::io::Error::other)?;
        Ok(decoded)
    }
}

impl PillarSerialize for crate::primitives::messages::Message {
    fn serialize_pillar(&self) -> Result<Vec<u8>, std::io::Error> {
        let payload_buffer = match self {
            Self::ChainResponse(c) => c.serialize_pillar(),
            Self::PeerResponse(c) => c.serialize_pillar(),
            Self::Declaration(c) => c.serialize_pillar(),
            Self::TransactionBroadcast(c) => c.serialize_pillar(),
            Self::BlockTransmission(c) => c.serialize_pillar(),
            Self::BlockRequest(array) => array.serialize_pillar(),
            Self::BlockResponse(c) => c.serialize_pillar(),
            Self::ChainShardResponse(c) => c.serialize_pillar(),
            Self::TransactionProofRequest(c) => c.serialize_pillar(),
            Self::TransactionProofResponse(c) => c.serialize_pillar(),
            Self::TransactionFilterRequest(c, d) => {
                let mut buff = vec![];
                let cbuff = c.serialize_pillar()?;
                buff.extend((cbuff.len() as u32).to_le_bytes());
                buff.extend(cbuff);
                buff.extend(d.serialize_pillar()?);
                Ok(buff)
            },
            Self::TransactionFilterResponse(c, d) => {
                let mut buff = vec![];
                let cbuff = c.serialize_pillar()?;
                buff.extend((cbuff.len() as u32).to_le_bytes());
                buff.extend(cbuff);
                buff.extend(d.serialize_pillar()?);
                Ok(buff)
            },
            Self::ChainSyncRequest(c) => c.serialize_pillar(),
            Self::ChainSyncResponse(c) => c.serialize_pillar(),
            Self::PercentileFilteredPeerRequest(b, t) => {
                let mut buff = vec![];
                let bbuff = b.to_le_bytes();
                buff.extend((bbuff.len() as u32).to_le_bytes());
                buff.extend(bbuff);
                buff.extend(t.to_le_bytes());
                Ok(buff)
            },
            Self::PercentileFilteredPeerResponse(c) => c.serialize_pillar(),
            Self::Error(c) => c.serialize_pillar(),
            _ => Ok(vec![])
        }?;

        let code = self.code();
        let mut buffer = vec![];
        buffer.extend(code.to_le_bytes());
        buffer.extend(payload_buffer);
        Ok(buffer)
    }

    fn deserialize_pillar(data: &[u8]) -> Result<Self, std::io::Error> {
        let code_bytes = match data.get(0){
            Some(&b) => [b],
            None => return Err(std::io::Error::new(std::io::ErrorKind::InvalidData, "Missing message code")),
        };
        let code = u8::from_le_bytes(code_bytes);
        let result = match code {
            0 => Message::Ping,
            1 => Message::ChainRequest,
            2 => Message::ChainResponse(Chain::deserialize_pillar(&data[1..])?),
            3 => Message::PeerRequest,
            4 => Message::PeerResponse(Vec::deserialize_pillar(&data[1..])?),
            5 => Message::Declaration(Peer::deserialize_pillar(&data[1..])?),
            6 => Message::TransactionBroadcast(Transaction::deserialize_pillar(&data[1..])?),
            7 => Message::TransactionAck,
            8 => Message::BlockTransmission(Block::deserialize_pillar(&data[1..])?),
            9 => Message::BlockAck,
            10 => Message::BlockRequest(StdByteArray::deserialize_pillar(&data[1..])?),
            11 => Message::BlockResponse(Option::<Block>::deserialize_pillar(&data[1..])?),
            12 => Message::ChainShardRequest,
            13 => Message::ChainShardResponse(ChainShard::deserialize_pillar(&data[1..])?),
            14 => Message::TransactionProofRequest(TransactionStub::deserialize_pillar(&data[1..])?),
            15 => Message::TransactionProofResponse(pillar_crypto::proofs::MerkleProof::deserialize_pillar(&data[1..])?),
            16 => {
                let filter_length = u32::from_le_bytes(data[1..5].try_into().unwrap());
                let filter = TransactionFilter::deserialize_pillar(&data[5..5 + filter_length as usize])?;
                let peer = Peer::deserialize_pillar(&data[5 + filter_length as usize..])?;
                Message::TransactionFilterRequest(filter, peer)
            },
            17 => Message::TransactionFilterAck,
            18 => {
                let filter_length = u32::from_le_bytes(data[1..5].try_into().unwrap());
                let filter = TransactionFilter::deserialize_pillar(&data[5..5 + filter_length as usize])?;
                let header = BlockHeader::deserialize_pillar(&data[5 + filter_length as usize..])?;
                Message::TransactionFilterResponse(filter, header)
            },
            19 => Message::ChainSyncRequest(Vec::<StdByteArray>::deserialize_pillar(&data[1..])?),
            20 => Message::ChainSyncResponse(Vec::<Chain>::deserialize_pillar(&data[1..])?),
            21 => {
                let lower = f32::from_le_bytes(data[1..5].try_into().unwrap());
                let upper = f32::from_le_bytes(data[5..9].try_into().unwrap());
                Message::PercentileFilteredPeerRequest(lower, upper)
            },
            22 => Message::PercentileFilteredPeerResponse(Vec::<Peer>::deserialize_pillar(&data[1..])?),
            23 => Message::Error(String::deserialize_pillar(&data[1..])?),
            _ => return Err(std::io::Error::new(std::io::ErrorKind::InvalidData, "Unknown message code")),
        };
        Ok(result)
    }
}

<<<<<<< HEAD
pub fn package_standard_message(message: &Message) -> Result<Vec<u8>, std::io::Error> {
=======
pub fn package_standard_message<T: PillarSerialize>(message: &T) -> Result<Vec<u8>, std::io::Error> {
>>>>>>> a60abbf4
    let mut buffer = vec![];
    let mbuff = message.serialize_pillar()?;
    buffer.extend((mbuff.len() as u32).to_le_bytes());
    buffer.extend(mbuff);
    Ok(buffer)
}

pub async fn read_standard_message(stream: &mut TcpStream) -> Result<Message, std::io::Error>{
    let mut buffer = [0; 4];
    stream.read_exact(&mut buffer).await?;
    let length = u32::from_le_bytes(buffer);
    let mut message_buffer = vec![0; length as usize];
    stream.read_exact(&mut message_buffer).await?;
<<<<<<< HEAD
    // println!("{:?}", u8::from_le_bytes([message_buffer[0]]));
=======
>>>>>>> a60abbf4
    let message = PillarSerialize::deserialize_pillar(&message_buffer)?;
    Ok(message)
}

impl PillarSerialize for BlockHeader {

}

impl PillarSerialize for TransactionFilter {

}

impl PillarSerialize for MerkleProof {

}

impl PillarSerialize for String{

}

impl<T: PillarSerialize> PillarSerialize for Vec<T>{

}

impl<T: PillarSerialize> PillarSerialize for Option<T> {

}

impl PillarSerialize for Peer {

}

impl PillarSerialize for Transaction {

}

impl PillarSerialize for Block{

}

impl PillarSerialize for Chain {

}

impl PillarSerialize for ChainShard {

}

impl PillarSerialize for TransactionStub{

}

impl PillarSerialize for StdByteArray {
    fn serialize_pillar(&self) -> Result<Vec<u8>, std::io::Error> {
        Ok(self.to_vec())
    }

    fn deserialize_pillar(data: &[u8]) -> Result<Self, std::io::Error> {
        let buff: &StdByteArray = data
            .try_into()
            .map_err(|_| std::io::ErrorKind::InvalidData)?;
        Ok(*buff)
    }
}
<|MERGE_RESOLUTION|>--- conflicted
+++ resolved
@@ -120,11 +120,7 @@
     }
 }
 
-<<<<<<< HEAD
 pub fn package_standard_message(message: &Message) -> Result<Vec<u8>, std::io::Error> {
-=======
-pub fn package_standard_message<T: PillarSerialize>(message: &T) -> Result<Vec<u8>, std::io::Error> {
->>>>>>> a60abbf4
     let mut buffer = vec![];
     let mbuff = message.serialize_pillar()?;
     buffer.extend((mbuff.len() as u32).to_le_bytes());
@@ -138,10 +134,6 @@
     let length = u32::from_le_bytes(buffer);
     let mut message_buffer = vec![0; length as usize];
     stream.read_exact(&mut message_buffer).await?;
-<<<<<<< HEAD
-    // println!("{:?}", u8::from_le_bytes([message_buffer[0]]));
-=======
->>>>>>> a60abbf4
     let message = PillarSerialize::deserialize_pillar(&message_buffer)?;
     Ok(message)
 }
